// Copyright 2018 The Go Authors. All rights reserved.
// Use of this source code is governed by a BSD-style
// license that can be found in the LICENSE file.

// +build aix

// Aix system calls.
// This file is compiled as ordinary Go code,
// but it is also input to mksyscall,
// which parses the //sys lines and generates system call stubs.
// Note that sometimes we use a lowercase //sys name and
// wrap it in our own nicer implementation.

package unix

import "unsafe"

/*
 * Wrapped
 */

//sys	utimes(path string, times *[2]Timeval) (err error)
func Utimes(path string, tv []Timeval) error {
	if len(tv) != 2 {
		return EINVAL
	}
	return utimes(path, (*[2]Timeval)(unsafe.Pointer(&tv[0])))
}

//sys	utimensat(dirfd int, path string, times *[2]Timespec, flag int) (err error)
func UtimesNano(path string, ts []Timespec) error {
	if len(ts) != 2 {
		return EINVAL
	}
	return utimensat(AT_FDCWD, path, (*[2]Timespec)(unsafe.Pointer(&ts[0])), 0)
}

func UtimesNanoAt(dirfd int, path string, ts []Timespec, flags int) error {
	if ts == nil {
		return utimensat(dirfd, path, nil, flags)
	}
	if len(ts) != 2 {
		return EINVAL
	}
	return utimensat(dirfd, path, (*[2]Timespec)(unsafe.Pointer(&ts[0])), flags)
}

func (sa *SockaddrInet4) sockaddr() (unsafe.Pointer, _Socklen, error) {
	if sa.Port < 0 || sa.Port > 0xFFFF {
		return nil, 0, EINVAL
	}
	sa.raw.Family = AF_INET
	p := (*[2]byte)(unsafe.Pointer(&sa.raw.Port))
	p[0] = byte(sa.Port >> 8)
	p[1] = byte(sa.Port)
	for i := 0; i < len(sa.Addr); i++ {
		sa.raw.Addr[i] = sa.Addr[i]
	}
	return unsafe.Pointer(&sa.raw), SizeofSockaddrInet4, nil
}

func (sa *SockaddrInet6) sockaddr() (unsafe.Pointer, _Socklen, error) {
	if sa.Port < 0 || sa.Port > 0xFFFF {
		return nil, 0, EINVAL
	}
	sa.raw.Family = AF_INET6
	p := (*[2]byte)(unsafe.Pointer(&sa.raw.Port))
	p[0] = byte(sa.Port >> 8)
	p[1] = byte(sa.Port)
	sa.raw.Scope_id = sa.ZoneId
	for i := 0; i < len(sa.Addr); i++ {
		sa.raw.Addr[i] = sa.Addr[i]
	}
	return unsafe.Pointer(&sa.raw), SizeofSockaddrInet6, nil
}

func (sa *SockaddrUnix) sockaddr() (unsafe.Pointer, _Socklen, error) {
	name := sa.Name
	n := len(name)
	if n > len(sa.raw.Path) {
		return nil, 0, EINVAL
	}
	if n == len(sa.raw.Path) && name[0] != '@' {
		return nil, 0, EINVAL
	}
	sa.raw.Family = AF_UNIX
	for i := 0; i < n; i++ {
		sa.raw.Path[i] = uint8(name[i])
	}
	// length is family (uint16), name, NUL.
	sl := _Socklen(2)
	if n > 0 {
		sl += _Socklen(n) + 1
	}
	if sa.raw.Path[0] == '@' {
		sa.raw.Path[0] = 0
		// Don't count trailing NUL for abstract address.
		sl--
	}

	return unsafe.Pointer(&sa.raw), sl, nil
}

func Getsockname(fd int) (sa Sockaddr, err error) {
	var rsa RawSockaddrAny
	var len _Socklen = SizeofSockaddrAny
	if err = getsockname(fd, &rsa, &len); err != nil {
		return
	}
	return anyToSockaddr(fd, &rsa)
}

//sys	getcwd(buf []byte) (err error)

const ImplementsGetwd = true

func Getwd() (ret string, err error) {
	for len := uint64(4096); ; len *= 2 {
		b := make([]byte, len)
		err := getcwd(b)
		if err == nil {
			i := 0
			for b[i] != 0 {
				i++
			}
			return string(b[0:i]), nil
		}
		if err != ERANGE {
			return "", err
		}
	}
}

func Getcwd(buf []byte) (n int, err error) {
	err = getcwd(buf)
	if err == nil {
		i := 0
		for buf[i] != 0 {
			i++
		}
		n = i + 1
	}
	return
}

func Getgroups() (gids []int, err error) {
	n, err := getgroups(0, nil)
	if err != nil {
		return nil, err
	}
	if n == 0 {
		return nil, nil
	}

	// Sanity check group count. Max is 16 on BSD.
	if n < 0 || n > 1000 {
		return nil, EINVAL
	}

	a := make([]_Gid_t, n)
	n, err = getgroups(n, &a[0])
	if err != nil {
		return nil, err
	}
	gids = make([]int, n)
	for i, v := range a[0:n] {
		gids[i] = int(v)
	}
	return
}

func Setgroups(gids []int) (err error) {
	if len(gids) == 0 {
		return setgroups(0, nil)
	}

	a := make([]_Gid_t, len(gids))
	for i, v := range gids {
		a[i] = _Gid_t(v)
	}
	return setgroups(len(a), &a[0])
}

/*
 * Socket
 */

//sys	accept(s int, rsa *RawSockaddrAny, addrlen *_Socklen) (fd int, err error)

func Accept(fd int) (nfd int, sa Sockaddr, err error) {
	var rsa RawSockaddrAny
	var len _Socklen = SizeofSockaddrAny
	nfd, err = accept(fd, &rsa, &len)
	if nfd == -1 {
		return
	}
	sa, err = anyToSockaddr(fd, &rsa)
	if err != nil {
		Close(nfd)
		nfd = 0
	}
	return
}

func Recvmsg(fd int, p, oob []byte, flags int) (n, oobn int, recvflags int, from Sockaddr, err error) {
	// Recvmsg not implemented on AIX
	sa := new(SockaddrUnix)
	return -1, -1, -1, sa, ENOSYS
}

func Sendmsg(fd int, p, oob []byte, to Sockaddr, flags int) (err error) {
	_, err = SendmsgN(fd, p, oob, to, flags)
	return
}

func SendmsgN(fd int, p, oob []byte, to Sockaddr, flags int) (n int, err error) {
	// SendmsgN not implemented on AIX
	return -1, ENOSYS
}

func anyToSockaddr(fd int, rsa *RawSockaddrAny) (Sockaddr, error) {
	switch rsa.Addr.Family {

	case AF_UNIX:
		pp := (*RawSockaddrUnix)(unsafe.Pointer(rsa))
		sa := new(SockaddrUnix)

		// Some versions of AIX have a bug in getsockname (see IV78655).
		// We can't rely on sa.Len being set correctly.
		n := SizeofSockaddrUnix - 3 // subtract leading Family, Len, terminating NUL.
		for i := 0; i < n; i++ {
			if pp.Path[i] == 0 {
				n = i
				break
			}
		}

		bytes := (*[10000]byte)(unsafe.Pointer(&pp.Path[0]))[0:n]
		sa.Name = string(bytes)
		return sa, nil

	case AF_INET:
		pp := (*RawSockaddrInet4)(unsafe.Pointer(rsa))
		sa := new(SockaddrInet4)
		p := (*[2]byte)(unsafe.Pointer(&pp.Port))
		sa.Port = int(p[0])<<8 + int(p[1])
		for i := 0; i < len(sa.Addr); i++ {
			sa.Addr[i] = pp.Addr[i]
		}
		return sa, nil

	case AF_INET6:
		pp := (*RawSockaddrInet6)(unsafe.Pointer(rsa))
		sa := new(SockaddrInet6)
		p := (*[2]byte)(unsafe.Pointer(&pp.Port))
		sa.Port = int(p[0])<<8 + int(p[1])
		sa.ZoneId = pp.Scope_id
		for i := 0; i < len(sa.Addr); i++ {
			sa.Addr[i] = pp.Addr[i]
		}
		return sa, nil
	}
	return nil, EAFNOSUPPORT
}

func Gettimeofday(tv *Timeval) (err error) {
	err = gettimeofday(tv, nil)
	return
}

func Sendfile(outfd int, infd int, offset *int64, count int) (written int, err error) {
	if raceenabled {
		raceReleaseMerge(unsafe.Pointer(&ioSync))
	}
	return sendfile(outfd, infd, offset, count)
}

// TODO
func sendfile(outfd int, infd int, offset *int64, count int) (written int, err error) {
	return -1, ENOSYS
}

//sys	getdirent(fd int, buf []byte) (n int, err error)
func ReadDirent(fd int, buf []byte) (n int, err error) {
	return getdirent(fd, buf)
}

//sys	wait4(pid Pid_t, status *_C_int, options int, rusage *Rusage) (wpid Pid_t, err error)
func Wait4(pid int, wstatus *WaitStatus, options int, rusage *Rusage) (wpid int, err error) {
	var status _C_int
	var r Pid_t
	err = ERESTART
	// AIX wait4 may return with ERESTART errno, while the processus is still
	// active.
	for err == ERESTART {
		r, err = wait4(Pid_t(pid), &status, options, rusage)
	}
	wpid = int(r)
	if wstatus != nil {
		*wstatus = WaitStatus(status)
	}
	return
}

/*
 * Wait
 */

type WaitStatus uint32

func (w WaitStatus) Stopped() bool { return w&0x40 != 0 }
func (w WaitStatus) StopSignal() Signal {
	if !w.Stopped() {
		return -1
	}
	return Signal(w>>8) & 0xFF
}

func (w WaitStatus) Exited() bool { return w&0xFF == 0 }
func (w WaitStatus) ExitStatus() int {
	if !w.Exited() {
		return -1
	}
	return int((w >> 8) & 0xFF)
}

func (w WaitStatus) Signaled() bool { return w&0x40 == 0 && w&0xFF != 0 }
func (w WaitStatus) Signal() Signal {
	if !w.Signaled() {
		return -1
	}
	return Signal(w>>16) & 0xFF
}

func (w WaitStatus) Continued() bool { return w&0x01000000 != 0 }

func (w WaitStatus) CoreDump() bool { return w&0x200 != 0 }

func (w WaitStatus) TrapCause() int { return -1 }

//sys	ioctl(fd int, req uint, arg uintptr) (err error)

// ioctl itself should not be exposed directly, but additional get/set
// functions for specific types are permissible.

// IoctlSetInt performs an ioctl operation which sets an integer value
// on fd, using the specified request number.
func IoctlSetInt(fd int, req uint, value int) error {
	return ioctl(fd, req, uintptr(value))
}

func ioctlSetWinsize(fd int, req uint, value *Winsize) error {
	return ioctl(fd, req, uintptr(unsafe.Pointer(value)))
}

func ioctlSetTermios(fd int, req uint, value *Termios) error {
	return ioctl(fd, req, uintptr(unsafe.Pointer(value)))
}

// IoctlGetInt performs an ioctl operation which gets an integer value
// from fd, using the specified request number.
func IoctlGetInt(fd int, req uint) (int, error) {
	var value int
	err := ioctl(fd, req, uintptr(unsafe.Pointer(&value)))
	return value, err
}

func IoctlGetWinsize(fd int, req uint) (*Winsize, error) {
	var value Winsize
	err := ioctl(fd, req, uintptr(unsafe.Pointer(&value)))
	return &value, err
}

func IoctlGetTermios(fd int, req uint) (*Termios, error) {
	var value Termios
	err := ioctl(fd, req, uintptr(unsafe.Pointer(&value)))
	return &value, err
}

// fcntl must never be called with cmd=F_DUP2FD because it doesn't work on AIX
// There is no way to create a custom fcntl and to keep //sys fcntl easily,
// Therefore, the programmer must call dup2 instead of fcntl in this case.

// FcntlInt performs a fcntl syscall on fd with the provided command and argument.
//sys	FcntlInt(fd uintptr, cmd int, arg int) (r int,err error) = fcntl

// FcntlFlock performs a fcntl syscall for the F_GETLK, F_SETLK or F_SETLKW command.
//sys	FcntlFlock(fd uintptr, cmd int, lk *Flock_t) (err error) = fcntl

//sys	fcntl(fd int, cmd int, arg int) (val int, err error)

/*
 * Direct access
 */

//sys	Acct(path string) (err error)
//sys	Chdir(path string) (err error)
//sys	Chroot(path string) (err error)
//sys	Close(fd int) (err error)
//sys	Dup(oldfd int) (fd int, err error)
//sys	Exit(code int)
//sys	Faccessat(dirfd int, path string, mode uint32, flags int) (err error)
//sys	Fchdir(fd int) (err error)
//sys	Fchmod(fd int, mode uint32) (err error)
//sys	Fchmodat(dirfd int, path string, mode uint32, flags int) (err error)
//sys	Fchownat(dirfd int, path string, uid int, gid int, flags int) (err error)
//sys	Fdatasync(fd int) (err error)
//sys	Fsync(fd int) (err error)
// readdir_r
//sysnb	Getpgid(pid int) (pgid int, err error)

//sys	Getpgrp() (pid int)

//sysnb	Getpid() (pid int)
//sysnb	Getppid() (ppid int)
//sys	Getpriority(which int, who int) (prio int, err error)
//sysnb	Getrusage(who int, rusage *Rusage) (err error)
//sysnb	Getsid(pid int) (sid int, err error)
//sysnb	Kill(pid int, sig Signal) (err error)
//sys	Klogctl(typ int, buf []byte) (n int, err error) = syslog
//sys	Mkdir(dirfd int, path string, mode uint32) (err error)
//sys	Mkdirat(dirfd int, path string, mode uint32) (err error)
//sys	Mkfifo(path string, mode uint32) (err error)
//sys	Mknod(path string, mode uint32, dev int) (err error)
//sys	Mknodat(dirfd int, path string, mode uint32, dev int) (err error)
//sys	Nanosleep(time *Timespec, leftover *Timespec) (err error)
//sys   Open(path string, mode int, perm uint32) (fd int, err error) = open64
//sys   Openat(dirfd int, path string, flags int, mode uint32) (fd int, err error)
//sys	read(fd int, p []byte) (n int, err error)
//sys	Readlink(path string, buf []byte) (n int, err error)
//sys	Renameat(olddirfd int, oldpath string, newdirfd int, newpath string) (err error)
//sys	Setdomainname(p []byte) (err error)
//sys	Sethostname(p []byte) (err error)
//sysnb	Setpgid(pid int, pgid int) (err error)
//sysnb	Setsid() (pid int, err error)
//sysnb	Settimeofday(tv *Timeval) (err error)

//sys	Setuid(uid int) (err error)
//sys	Setgid(uid int) (err error)

//sys	Setpriority(which int, who int, prio int) (err error)
//sys	Statx(dirfd int, path string, flags int, mask int, stat *Statx_t) (err error)
//sys	Sync()
//sysnb	Times(tms *Tms) (ticks uintptr, err error)
//sysnb	Umask(mask int) (oldmask int)
//sysnb	Uname(buf *Utsname) (err error)
//sys   Unlink(path string) (err error)
//sys   Unlinkat(dirfd int, path string, flags int) (err error)
//sys	Ustat(dev int, ubuf *Ustat_t) (err error)
//sys	write(fd int, p []byte) (n int, err error)
//sys	readlen(fd int, p *byte, np int) (n int, err error) = read
//sys	writelen(fd int, p *byte, np int) (n int, err error) = write

//sys	Dup2(oldfd int, newfd int) (err error)
//sys	Fadvise(fd int, offset int64, length int64, advice int) (err error) = posix_fadvise64
//sys	Fchown(fd int, uid int, gid int) (err error)
//sys	Fstat(fd int, stat *Stat_t) (err error)
//sys	Fstatat(dirfd int, path string, stat *Stat_t, flags int) (err error) = fstatat
//sys	Fstatfs(fd int, buf *Statfs_t) (err error)
//sys	Ftruncate(fd int, length int64) (err error)
//sysnb	Getegid() (egid int)
//sysnb	Geteuid() (euid int)
//sysnb	Getgid() (gid int)
//sysnb	Getuid() (uid int)
//sys	Lchown(path string, uid int, gid int) (err error)
//sys	Listen(s int, n int) (err error)
//sys	Lstat(path string, stat *Stat_t) (err error)
//sys	Pause() (err error)
//sys	Pread(fd int, p []byte, offset int64) (n int, err error) = pread64
//sys	Pwrite(fd int, p []byte, offset int64) (n int, err error) = pwrite64
//sys	Select(nfd int, r *FdSet, w *FdSet, e *FdSet, timeout *Timeval) (n int, err error)
//sys	Pselect(nfd int, r *FdSet, w *FdSet, e *FdSet, timeout *Timespec, sigmask *Sigset_t) (n int, err error)
//sysnb	Setregid(rgid int, egid int) (err error)
//sysnb	Setreuid(ruid int, euid int) (err error)
//sys	Shutdown(fd int, how int) (err error)
//sys	Splice(rfd int, roff *int64, wfd int, woff *int64, len int, flags int) (n int64, err error)
//sys	Stat(path string, stat *Stat_t) (err error)
//sys	Statfs(path string, buf *Statfs_t) (err error)
//sys	Truncate(path string, length int64) (err error)

//sys	bind(s int, addr unsafe.Pointer, addrlen _Socklen) (err error)
//sys	connect(s int, addr unsafe.Pointer, addrlen _Socklen) (err error)
//sysnb	getgroups(n int, list *_Gid_t) (nn int, err error)
//sysnb	setgroups(n int, list *_Gid_t) (err error)
//sys	getsockopt(s int, level int, name int, val unsafe.Pointer, vallen *_Socklen) (err error)
//sys	setsockopt(s int, level int, name int, val unsafe.Pointer, vallen uintptr) (err error)
//sysnb	socket(domain int, typ int, proto int) (fd int, err error)
//sysnb	socketpair(domain int, typ int, proto int, fd *[2]int32) (err error)
//sysnb	getpeername(fd int, rsa *RawSockaddrAny, addrlen *_Socklen) (err error)
//sysnb	getsockname(fd int, rsa *RawSockaddrAny, addrlen *_Socklen) (err error)
//sys	recvfrom(fd int, p []byte, flags int, from *RawSockaddrAny, fromlen *_Socklen) (n int, err error)
//sys	sendto(s int, buf []byte, flags int, to unsafe.Pointer, addrlen _Socklen) (err error)

// In order to use msghdr structure with Control, Controllen, nrecvmsg and nsendmsg must be used.
//sys	recvmsg(s int, msg *Msghdr, flags int) (n int, err error) = nrecvmsg
//sys	sendmsg(s int, msg *Msghdr, flags int) (n int, err error) = nsendmsg

//sys	munmap(addr uintptr, length uintptr) (err error)

var mapper = &mmapper{
	active: make(map[*byte][]byte),
	mmap:   mmap,
	munmap: munmap,
}

func Mmap(fd int, offset int64, length int, prot int, flags int) (data []byte, err error) {
	return mapper.Mmap(fd, offset, length, prot, flags)
}

func Munmap(b []byte) (err error) {
	return mapper.Munmap(b)
}

//sys	Madvise(b []byte, advice int) (err error)
//sys	Mprotect(b []byte, prot int) (err error)
//sys	Mlock(b []byte) (err error)
//sys	Mlockall(flags int) (err error)
//sys	Msync(b []byte, flags int) (err error)
//sys	Munlock(b []byte) (err error)
//sys	Munlockall() (err error)

//sysnb pipe(p *[2]_C_int) (err error)

func Pipe(p []int) (err error) {
	if len(p) != 2 {
		return EINVAL
	}
	var pp [2]_C_int
	err = pipe(&pp)
	p[0] = int(pp[0])
	p[1] = int(pp[1])
	return
}

//sys	poll(fds *PollFd, nfds int, timeout int) (n int, err error)

func Poll(fds []PollFd, timeout int) (n int, err error) {
	if len(fds) == 0 {
		return poll(nil, 0, timeout)
	}
	return poll(&fds[0], len(fds), timeout)
}

//sys	gettimeofday(tv *Timeval, tzp *Timezone) (err error)
//sysnb	Time(t *Time_t) (tt Time_t, err error)
//sys	Utime(path string, buf *Utimbuf) (err error)

<<<<<<< HEAD
//sys	Getsystemcfg(label int) (n uint64)
=======
//sys	Getsystemcfg(label int) (n uint64)

//sys	umount(target string) (err error)
func Unmount(target string, flags int) (err error) {
	if flags != 0 {
		// AIX doesn't have any flags for umount.
		return ENOSYS
	}
	return umount(target)
}
>>>>>>> c5c02cd9
<|MERGE_RESOLUTION|>--- conflicted
+++ resolved
@@ -545,9 +545,6 @@
 //sysnb	Time(t *Time_t) (tt Time_t, err error)
 //sys	Utime(path string, buf *Utimbuf) (err error)
 
-<<<<<<< HEAD
-//sys	Getsystemcfg(label int) (n uint64)
-=======
 //sys	Getsystemcfg(label int) (n uint64)
 
 //sys	umount(target string) (err error)
@@ -557,5 +554,4 @@
 		return ENOSYS
 	}
 	return umount(target)
-}
->>>>>>> c5c02cd9
+}