package azurerm

import (
	"fmt"
	"testing"

	"github.com/google/uuid"
	"github.com/hashicorp/terraform/helper/acctest"
	"github.com/hashicorp/terraform/helper/resource"
	"github.com/hashicorp/terraform/terraform"
	"github.com/terraform-providers/terraform-provider-azurerm/azurerm/utils"
)

func TestAccAzureRMRoleAssignment(t *testing.T) {
	// NOTE: this is a combined test rather than separate split out tests due to
	// Azure only being happy about provisioning a couple at a time
	testCases := map[string]map[string]func(t *testing.T){
		"basic": {
			"emptyName":   testAccAzureRMRoleAssignment_emptyName,
			"roleName":    testAccAzureRMRoleAssignment_roleName,
			"dataActions": testAccAzureRMRoleAssignment_dataActions,
			"builtin":     testAccAzureRMRoleAssignment_builtin,
			"custom":      testAccAzureRMRoleAssignment_custom,
		},
<<<<<<< HEAD
		"assingment": {
			"sp": testAccAzureRMActiveDirectoryServicePrincipal_roleAssignment,
		},
		"import": {
			"basic":  testAccAzureRMRoleAssignment_importBasic,
			"custom": testAccAzureRMRoleAssignment_importCustom,
		},
=======
>>>>>>> 633ce5ed
	}

	for group, m := range testCases {
		m := m
		t.Run(group, func(t *testing.T) {
			for name, tc := range m {
				tc := tc
				t.Run(name, func(t *testing.T) {
					tc(t)
				})
			}
		})
	}
}

func testAccAzureRMRoleAssignment_emptyName(t *testing.T) {
	resourceName := "azurerm_role_assignment.test"
	config := testAccAzureRMRoleAssignment_emptyNameConfig()

	resource.Test(t, resource.TestCase{
		PreCheck:     func() { testAccPreCheck(t) },
		Providers:    testAccProviders,
		CheckDestroy: testCheckAzureRMRoleAssignmentDestroy,
		Steps: []resource.TestStep{
			{
				Config: config,
				Check: resource.ComposeTestCheckFunc(
					testCheckAzureRMRoleAssignmentExists(resourceName),
					resource.TestCheckResourceAttrSet(resourceName, "name"),
				),
			},
			{
				ResourceName:      resourceName,
				ImportState:       true,
				ImportStateVerify: true,
			},
		},
	})
}

func testAccAzureRMRoleAssignment_roleName(t *testing.T) {
	resourceName := "azurerm_role_assignment.test"
	id := uuid.New().String()
	config := testAccAzureRMRoleAssignment_roleNameConfig(id)

	resource.Test(t, resource.TestCase{
		PreCheck:     func() { testAccPreCheck(t) },
		Providers:    testAccProviders,
		CheckDestroy: testCheckAzureRMRoleAssignmentDestroy,
		Steps: []resource.TestStep{
			{
				Config: config,
				Check: resource.ComposeTestCheckFunc(
					testCheckAzureRMRoleAssignmentExists(resourceName),
					resource.TestCheckResourceAttrSet(resourceName, "role_definition_id"),
				),
			},
			{
				ResourceName:      resourceName,
				ImportState:       true,
				ImportStateVerify: true,
			},
		},
	})
}

func testAccAzureRMRoleAssignment_dataActions(t *testing.T) {
	id := uuid.New().String()
	resourceName := "azurerm_role_assignment.test"
	config := testAccAzureRMRoleAssignment_dataActionsConfig(id)

	resource.Test(t, resource.TestCase{
		PreCheck:     func() { testAccPreCheck(t) },
		Providers:    testAccProviders,
		CheckDestroy: testCheckAzureRMRoleAssignmentDestroy,
		Steps: []resource.TestStep{
			{
				Config: config,
				Check: resource.ComposeTestCheckFunc(
					testCheckAzureRMRoleAssignmentExists(resourceName),
					resource.TestCheckResourceAttrSet(resourceName, "role_definition_id"),
				),
			},
			{
				ResourceName:      resourceName,
				ImportState:       true,
				ImportStateVerify: true,
			},
		},
	})
}

func testAccAzureRMRoleAssignment_builtin(t *testing.T) {
	resourceName := "azurerm_role_assignment.test"
	id := uuid.New().String()
	config := testAccAzureRMRoleAssignment_builtinConfig(id)

	resource.Test(t, resource.TestCase{
		PreCheck:     func() { testAccPreCheck(t) },
		Providers:    testAccProviders,
		CheckDestroy: testCheckAzureRMRoleAssignmentDestroy,
		Steps: []resource.TestStep{
			{
				Config: config,
				Check: resource.ComposeTestCheckFunc(
					testCheckAzureRMRoleAssignmentExists(resourceName),
				),
			},
			{
				ResourceName:      resourceName,
				ImportState:       true,
				ImportStateVerify: true,
			},
		},
	})
}

func testAccAzureRMRoleAssignment_custom(t *testing.T) {
	resourceName := "azurerm_role_assignment.test"
	roleDefinitionId := uuid.New().String()
	roleAssignmentId := uuid.New().String()
	rInt := acctest.RandInt()
	config := testAccAzureRMRoleAssignment_customConfig(roleDefinitionId, roleAssignmentId, rInt)

	resource.Test(t, resource.TestCase{
		PreCheck:     func() { testAccPreCheck(t) },
		Providers:    testAccProviders,
		CheckDestroy: testCheckAzureRMRoleAssignmentDestroy,
		Steps: []resource.TestStep{
			{
				Config: config,
				Check: resource.ComposeTestCheckFunc(
					testCheckAzureRMRoleAssignmentExists(resourceName),
				),
			},
			{
				ResourceName:      resourceName,
				ImportState:       true,
				ImportStateVerify: true,
			},
		},
	})
}

func testCheckAzureRMRoleAssignmentExists(name string) resource.TestCheckFunc {
	return func(s *terraform.State) error {
		rs, ok := s.RootModule().Resources[name]
		if !ok {
			return fmt.Errorf("Not found: %q", name)
		}

		scope := rs.Primary.Attributes["scope"]
		roleAssignmentName := rs.Primary.Attributes["name"]

		client := testAccProvider.Meta().(*ArmClient).roleAssignmentsClient
		ctx := testAccProvider.Meta().(*ArmClient).StopContext
		resp, err := client.Get(ctx, scope, roleAssignmentName)

		if err != nil {
			if utils.ResponseWasNotFound(resp.Response) {
				return fmt.Errorf("Bad: Role Assignment %q (Scope: %q) does not exist", name, scope)
			}
			return fmt.Errorf("Bad: Get on roleDefinitionsClient: %+v", err)
		}

		return nil
	}
}

func testCheckAzureRMRoleAssignmentDestroy(s *terraform.State) error {
	for _, rs := range s.RootModule().Resources {
		if rs.Type != "azurerm_role_assignment" {
			continue
		}

		scope := rs.Primary.Attributes["scope"]
		roleAssignmentName := rs.Primary.Attributes["name"]

		client := testAccProvider.Meta().(*ArmClient).roleAssignmentsClient
		ctx := testAccProvider.Meta().(*ArmClient).StopContext
		resp, err := client.Get(ctx, scope, roleAssignmentName)

		if err != nil {
			if utils.ResponseWasNotFound(resp.Response) {
				return nil
			}

			return err
		}

		return fmt.Errorf("Role Definition still exists:\n%#v", resp)
	}

	return nil
}

func testAccAzureRMActiveDirectoryServicePrincipal_roleAssignment(t *testing.T) {
	resourceName := "azurerm_azuread_service_principal.test"

	ri := acctest.RandInt()
	id := uuid.New().String()
	config := testAccAzureRMActiveDirectoryServicePrincipal_roleAssignment(ri, id)

	resource.Test(t, resource.TestCase{
		PreCheck:     func() { testAccPreCheck(t) },
		Providers:    testAccProviders,
		CheckDestroy: testCheckAzureRMActiveDirectoryServicePrincipalDestroy,
		Steps: []resource.TestStep{
			{
				Config: config,
				Check: resource.ComposeTestCheckFunc(
					testCheckAzureRMActiveDirectoryServicePrincipalExists(resourceName),
					testCheckAzureRMRoleAssignmentExists("azurerm_role_assignment.test"),
					resource.TestCheckResourceAttrSet(resourceName, "display_name"),
					resource.TestCheckResourceAttrSet(resourceName, "application_id"),
				),
			},
		},
	})
}

func testAccAzureRMRoleAssignment_emptyNameConfig() string {
	return `
data "azurerm_subscription" "primary" {}

data "azurerm_client_config" "test" {}

data "azurerm_builtin_role_definition" "test" {
  name = "Monitoring Reader"
}

resource "azurerm_role_assignment" "test" {
  scope              = "${data.azurerm_subscription.primary.id}"
  role_definition_id = "${data.azurerm_subscription.primary.id}${data.azurerm_builtin_role_definition.test.id}"
  principal_id       = "${data.azurerm_client_config.test.service_principal_object_id}"
}
`
}

func testAccAzureRMRoleAssignment_roleNameConfig(id string) string {
	return fmt.Sprintf(`
data "azurerm_subscription" "primary" {}

data "azurerm_client_config" "test" {}

resource "azurerm_role_assignment" "test" {
  name                 = "%s"
  scope                = "${data.azurerm_subscription.primary.id}"
  role_definition_name = "Log Analytics Reader"
  principal_id         = "${data.azurerm_client_config.test.service_principal_object_id}"
}
`, id)
}

func testAccAzureRMRoleAssignment_dataActionsConfig(id string) string {
	return fmt.Sprintf(`
data "azurerm_subscription" "primary" {}

data "azurerm_client_config" "test" {}

resource "azurerm_role_assignment" "test" {
  name                 = "%s"
  scope                = "${data.azurerm_subscription.primary.id}"
  role_definition_name = "Virtual Machine User Login"
  principal_id         = "${data.azurerm_client_config.test.service_principal_object_id}"
}
`, id)
}

func testAccAzureRMRoleAssignment_builtinConfig(id string) string {
	return fmt.Sprintf(`
data "azurerm_subscription" "primary" {}

data "azurerm_client_config" "test" {}

data "azurerm_builtin_role_definition" "test" {
  name = "Site Recovery Reader"
}

resource "azurerm_role_assignment" "test" {
  name               = "%s"
  scope              = "${data.azurerm_subscription.primary.id}"
  role_definition_id = "${data.azurerm_subscription.primary.id}${data.azurerm_builtin_role_definition.test.id}"
  principal_id       = "${data.azurerm_client_config.test.service_principal_object_id}"
}
`, id)
}

func testAccAzureRMRoleAssignment_customConfig(roleDefinitionId string, roleAssignmentId string, rInt int) string {
	return fmt.Sprintf(`
data "azurerm_subscription" "primary" {}

data "azurerm_client_config" "test" {}

resource "azurerm_role_definition" "test" {
  role_definition_id = "%s"
  name               = "acctestrd-%d"
  scope              = "${data.azurerm_subscription.primary.id}"
  description        = "Created by the Role Assignment Acceptance Test"

  permissions {
    actions     = ["Microsoft.Resources/subscriptions/resourceGroups/read"]
    not_actions = []
  }

  assignable_scopes = [
    "${data.azurerm_subscription.primary.id}",
  ]
}

resource "azurerm_role_assignment" "test" {
  name               = "%s"
  scope              = "${data.azurerm_subscription.primary.id}"
  role_definition_id = "${azurerm_role_definition.test.id}"
  principal_id       = "${data.azurerm_client_config.test.service_principal_object_id}"
}
`, roleDefinitionId, rInt, roleAssignmentId)
}

func testAccAzureRMActiveDirectoryServicePrincipal_roleAssignment(rInt int, roleAssignmentID string) string {
	return fmt.Sprintf(`
data "azurerm_subscription" "current" {}

resource "azurerm_azuread_application" "test" {
  name     = "acctestspa-%d"
}

resource "azurerm_azuread_service_principal" "test" {
  application_id = "${azurerm_azuread_application.test.application_id}"
}

resource "azurerm_role_assignment" "test" {
  name                 = "%s"
  scope                = "${data.azurerm_subscription.current.id}"
  role_definition_name = "Reader"
  principal_id         = "${azurerm_azuread_service_principal.test.id}"
}
`, rInt, roleAssignmentID)
}<|MERGE_RESOLUTION|>--- conflicted
+++ resolved
@@ -22,16 +22,9 @@
 			"builtin":     testAccAzureRMRoleAssignment_builtin,
 			"custom":      testAccAzureRMRoleAssignment_custom,
 		},
-<<<<<<< HEAD
-		"assingment": {
+		"assignment": {
 			"sp": testAccAzureRMActiveDirectoryServicePrincipal_roleAssignment,
 		},
-		"import": {
-			"basic":  testAccAzureRMRoleAssignment_importBasic,
-			"custom": testAccAzureRMRoleAssignment_importCustom,
-		},
-=======
->>>>>>> 633ce5ed
 	}
 
 	for group, m := range testCases {
@@ -233,7 +226,7 @@
 
 	ri := acctest.RandInt()
 	id := uuid.New().String()
-	config := testAccAzureRMActiveDirectoryServicePrincipal_roleAssignment(ri, id)
+	config := testAccAzureRMActiveDirectoryServicePrincipal_roleAssignmentConfig(ri, id)
 
 	resource.Test(t, resource.TestCase{
 		PreCheck:     func() { testAccPreCheck(t) },
@@ -351,7 +344,7 @@
 `, roleDefinitionId, rInt, roleAssignmentId)
 }
 
-func testAccAzureRMActiveDirectoryServicePrincipal_roleAssignment(rInt int, roleAssignmentID string) string {
+func testAccAzureRMActiveDirectoryServicePrincipal_roleAssignmentConfig(rInt int, roleAssignmentID string) string {
 	return fmt.Sprintf(`
 data "azurerm_subscription" "current" {}
 
