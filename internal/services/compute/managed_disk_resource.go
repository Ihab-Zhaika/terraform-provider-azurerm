--- conflicted
+++ resolved
@@ -673,15 +673,10 @@
 
 	if d.HasChange("disk_size_gb") {
 		if old, new := d.GetChange("disk_size_gb"); new.(int) > old.(int) {
-<<<<<<< HEAD
 			if !meta.(*clients.Client).Features.ManagedDisk.NoDowntimeResize || shutDownOnResize(disk, old.(int), new.(int)) {
 				shouldShutDown = true
 			}
-			diskUpdate.DiskUpdateProperties.DiskSizeGB = utils.Int32(int32(new.(int)))
-=======
-			shouldShutDown = true
 			diskUpdate.Properties.DiskSizeGB = utils.Int64(int64(new.(int)))
->>>>>>> 966c5fb6
 		} else {
 			return fmt.Errorf("- New size must be greater than original size. Shrinking disks is not supported on Azure")
 		}
